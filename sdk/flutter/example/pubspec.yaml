name: pion_sfu_example
description: A new Flutter project.

# The following defines the version and build number for your application.
# A version number is three numbers separated by dots, like 1.2.43
# followed by an optional build number separated by a +.
# Both the version and the builder number may be overridden in flutter
# build by specifying --build-name and --build-number, respectively.
# In Android, build-name is used as versionName while build-number used as versionCode.
# Read more about Android versioning at https://developer.android.com/studio/publish/versioning
# In iOS, build-name is used as CFBundleShortVersionString while build-number used as CFBundleVersion.
# Read more about iOS versioning at
# https://developer.apple.com/library/archive/documentation/General/Reference/InfoPlistKeyReference/Articles/CoreFoundationKeys.html
version: 1.0.0+1

environment:
<<<<<<< HEAD
  sdk: ">=2.2.0 <3.0.0"
=======
  sdk: '>=2.2.0 <3.0.0'
>>>>>>> 952f3d3b
  flutter: '>=1.10.0'

dependencies:
  flutter:
    sdk: flutter

  # The following adds the Cupertino Icons font to your application.
  # Use with the CupertinoIcons class for iOS style icons.
  cupertino_icons: ^0.1.2
  flutter_icons: ^0.1.3
  provider: ^3.0.0+1
  fluro: ^1.4.0
  flutter_ion:
    path: ../
  shared_preferences:
  shared_preferences_macos:
  shared_preferences_web:

dev_dependencies:
  flutter_test:
    sdk: flutter


# For information on the generic Dart part of this file, see the
# following page: https://dart.dev/tools/pub/pubspec

# The following section is specific to Flutter.
flutter:

  # The following line ensures that the Material Icons font is
  # included with your application, so that you can use the icons in
  # the material Icons class.
  uses-material-design: true

  assets:
    - assets/images/loading.jpeg

  # To add assets to your application, add an assets section, like this:
  # assets:
  #  - images/a_dot_burr.jpeg
  #  - images/a_dot_ham.jpeg

  # An image asset can refer to one or more resolution-specific "variants", see
  # https://flutter.dev/assets-and-images/#resolution-aware.

  # For details regarding adding assets from package dependencies, see
  # https://flutter.dev/assets-and-images/#from-packages

  # To add custom fonts to your application, add a fonts section here,
  # in this "flutter" section. Each entry in this list should have a
  # "family" key with the font family name, and a "fonts" key with a
  # list giving the asset and other descriptors for the font. For
  # example:
  # fonts:
  #   - family: Schyler
  #     fonts:
  #       - asset: fonts/Schyler-Regular.ttf
  #       - asset: fonts/Schyler-Italic.ttf
  #         style: italic
  #   - family: Trajan Pro
  #     fonts:
  #       - asset: fonts/TrajanPro.ttf
  #       - asset: fonts/TrajanPro_Bold.ttf
  #         weight: 700
  #
  # For details regarding fonts from package dependencies,
  # see https://flutter.dev/custom-fonts/#from-packages<|MERGE_RESOLUTION|>--- conflicted
+++ resolved
@@ -14,11 +14,7 @@
 version: 1.0.0+1
 
 environment:
-<<<<<<< HEAD
-  sdk: ">=2.2.0 <3.0.0"
-=======
   sdk: '>=2.2.0 <3.0.0'
->>>>>>> 952f3d3b
   flutter: '>=1.10.0'
 
 dependencies:
